# Gem-rs

Gem-rs is a Rust library that serves as a wrapper around the Gemini API, providing support for streaming. This library is designed to facilitate interaction with the Gemini API, making it easier to integrate its functionalities into Rust projects. Future updates will include support for uploading files and images, as well as caching files to Gemini.

## TODO List

- **Improve Documentation**: Enhance the documentation with more examples and detailed explanations.
- **Error Logging**: Implement a comprehensive error logging system.
- **Concurrency Support [✅]**: Add support for concurrent data processing.
- **Optimization**: Few functions and data structres need to be optimized.
<<<<<<< HEAD
- **Upload Files and Images [✅]**: Add support for uploading files and images to Gemini.
- **Caching Files [✅]**: Implement file caching to Gemini.
- **More File Types**: Add support to more file types eg. gif, doc, docx, code files, etc.
- **APIs abnormalites**: DELETE "files/x" dosen't delete the cloud cache related to the API key, it only change the URI. 
- **API Key Env**: I'm a busy medical student, implement it yourself (JK, I have finals).
=======
- **Upload Files and Images (Very soon)**: Add support for uploading files and images to Gemini.
- **Caching Files (Very soon)**: Implement file caching to Gemini.
>>>>>>> a2cdd1be

## Dependencies

To use the Gem-rs library, add the following dependencies to your `Cargo.toml` file:

```toml
[dependencies]
futures = "*"
tokio = { version = "*", features = ["full"] }
gem-rs = { path = "..." }
```

## Example Usage

Here's a basic example of how to use the Gem-rs library (Further examples in examples folder):

```rust
use futures::stream::StreamExt;
use gem_rs::api::Models;
use gem_rs::client::{GemSession, GemSessionBuilder};
use gem_rs::init_log;
use gem_rs::types::{Context, HarmBlockThreshold, Settings};

const API_KEY: &str = "مفتاحك هنا ياحلو";

#[tokio::main]
async fn main() {
    init_log();
    test().await;
    test_stream().await;
    test_file().await;
}

async fn test_file() {
    let mut session = GemSession::Builder()
        .connect_timeout(std::time::Duration::from_secs(30))
        .timeout(std::time::Duration::from_secs(30))
        .model(Models::Gemini15Flash)
        .context(Context::new())
        .build(API_KEY.to_string());

    let mut settings = Settings::new();
    settings.set_all_safety_settings(HarmBlockThreshold::BlockNone);
    settings.set_system_instruction("Summraize the PDFs that I send to you, in a (UwU) style");
    settings.set_max_output_tokens(8192);
    settings.set_temperature(1.5);

    let mut file_manager = FileManager::new(API_KEY);
    file_manager.fetch_list().await.unwrap();
    let data = file_manager
        .add_file(Path::new("C:/Users/0xhades/Downloads/9.pdf"))
        .await
        .unwrap();

    let response = session.send_file(data, &settings).await;

    match response {
        Ok(response) => {
            println!("Response: {:#?}", response.get_results());
        }
        Err(e) => {
            println!("Error: {:?}", e);
        }
    }
}

async fn test_stream() {
    let mut session = GemSession::Builder()
        .connect_timeout(std::time::Duration::from_secs(30))
        .timeout(std::time::Duration::from_secs(30))
        .model(Models::Gemini15Flash)
        .context(Context::new())
        .build(API_KEY.to_string());

    let mut settings = Settings::new();
    settings.set_all_safety_settings(HarmBlockThreshold::BlockNone);

    let stream_result = session
        .send_message_stream("Hello! What is your name?", &settings)
        .await;

    match stream_result {
        Ok(mut stream) => {
            while let Some(response) = stream.next().await {
                match response {
                    Ok(response) => {
                        println!(
                            "{}",
                            response.get_results().get(0).unwrap_or(&"".to_string())
                        );
                    }
                    Err(e) => {
                        println!("Error: {:?}", e);
                    }
                }
            }
        }
        Err(e) => {
            println!("Error: {:?}", e);
        }
    }
}

async fn test() {
    let mut session = GemSession::Builder()
        .connect_timeout(std::time::Duration::from_secs(30))
        .timeout(std::time::Duration::from_secs(30))
        .model(Models::Gemini15Flash)
        .context(Context::new())
        .build(API_KEY.to_string());

    let mut settings = Settings::new();
    settings.set_all_safety_settings(HarmBlockThreshold::BlockNone);

    let response = session
        .send_message("Hello! What is your name?", &settings)
        .await;

    match response {
        Ok(response) => {
            println!("Response: {:#?}", response.get_results());
        }
        Err(e) => {
            println!("Error: {:?}", e);
        }
    }
}
```<|MERGE_RESOLUTION|>--- conflicted
+++ resolved
@@ -8,16 +8,11 @@
 - **Error Logging**: Implement a comprehensive error logging system.
 - **Concurrency Support [✅]**: Add support for concurrent data processing.
 - **Optimization**: Few functions and data structres need to be optimized.
-<<<<<<< HEAD
 - **Upload Files and Images [✅]**: Add support for uploading files and images to Gemini.
 - **Caching Files [✅]**: Implement file caching to Gemini.
 - **More File Types**: Add support to more file types eg. gif, doc, docx, code files, etc.
 - **APIs abnormalites**: DELETE "files/x" dosen't delete the cloud cache related to the API key, it only change the URI. 
 - **API Key Env**: I'm a busy medical student, implement it yourself (JK, I have finals).
-=======
-- **Upload Files and Images (Very soon)**: Add support for uploading files and images to Gemini.
-- **Caching Files (Very soon)**: Implement file caching to Gemini.
->>>>>>> a2cdd1be
 
 ## Dependencies
 
